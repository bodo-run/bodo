--- conflicted
+++ resolved
@@ -23,14 +23,10 @@
 async-trait = "0.1.86"
 validator = { version = "0.16", features = ["derive"] }
 schemars = { version = "0.8", features = ["derive"] }
-<<<<<<< HEAD
+tempfile = "3.8"
 tracing = "0.1"
 tracing-subscriber = { version = "0.3", features = ["env-filter", "json"] }
 tracing-appender = "0.2"
-=======
-tempfile = "3.8"
-tracing = "0.1"
->>>>>>> f4b8dbce
 
 [dev-dependencies]
 
