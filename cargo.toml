[package]
name = "bodo"
version = "0.1.0"
edition = "2021"
description = "A modern task runner and build tool"
authors = ["Mohsen Alizadeh <mohsen@alizadeh.us>"]
license = "MIT"
repository = "https://github.com/mohsen-alizadeh/bodo"

[dependencies]
<<<<<<< HEAD
serde = { version = "1.0.195", features = ["derive"] }
serde_yaml = "0.9.30"
serde_json = "1.0.111"
tokio = { version = "1.35.1", features = ["full"] }
colored = "2.1.0"
notify = "6.1.1"
walkdir = "2.5"
glob = "0.3"
toml = "0.8"
thiserror = "1.0"
anyhow = "1.0"
async-trait = "0.1.77"
futures = "0.3"
tracing = "0.1"
tracing-subscriber = "0.3"
clap = { version = "4.4.12", features = ["derive"] }
humantime = "2.1.0"
=======
anyhow = "1.0.75"
chrono = "0.4.31"
serde = { version = "1.0", features = ["derive"] }
serde_json = "1.0"
serde_yaml = "0.9"
rayon = "1.7"
notify = "6.1"
dialoguer = "0.11"
petgraph = "0.6"
clap = { version = "4.4.11", features = ["derive"] }
tokio = { version = "1.35.1", features = ["full"] }
colored = "2.0.4"
libc = "0.2.151"
nix = "0.27.1"
ctrlc = "3.4.1"
>>>>>>> 84ef4cf6

[dev-dependencies]
tempfile = "3.9.0"
tokio-test = "0.4"
assert_cmd = "2.0"
predicates = "3.0"<|MERGE_RESOLUTION|>--- conflicted
+++ resolved
@@ -3,12 +3,10 @@
 version = "0.1.0"
 edition = "2021"
 description = "A modern task runner and build tool"
-authors = ["Mohsen Alizadeh <mohsen@alizadeh.us>"]
 license = "MIT"
-repository = "https://github.com/mohsen-alizadeh/bodo"
+repository = "https://github.com/bodo-run/bodo"
 
 [dependencies]
-<<<<<<< HEAD
 serde = { version = "1.0.195", features = ["derive"] }
 serde_yaml = "0.9.30"
 serde_json = "1.0.111"
@@ -26,23 +24,13 @@
 tracing-subscriber = "0.3"
 clap = { version = "4.4.12", features = ["derive"] }
 humantime = "2.1.0"
-=======
-anyhow = "1.0.75"
 chrono = "0.4.31"
-serde = { version = "1.0", features = ["derive"] }
-serde_json = "1.0"
-serde_yaml = "0.9"
 rayon = "1.7"
-notify = "6.1"
 dialoguer = "0.11"
 petgraph = "0.6"
-clap = { version = "4.4.11", features = ["derive"] }
-tokio = { version = "1.35.1", features = ["full"] }
-colored = "2.0.4"
 libc = "0.2.151"
 nix = "0.27.1"
 ctrlc = "3.4.1"
->>>>>>> 84ef4cf6
 
 [dev-dependencies]
 tempfile = "3.9.0"
